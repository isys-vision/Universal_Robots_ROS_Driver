--- conflicted
+++ resolved
@@ -40,19 +40,11 @@
 
   <!-- spawn controller manager -->
   <node name="ros_control_controller_spawner" pkg="controller_manager" type="spawner" respawn="false"
-<<<<<<< HEAD
     output="screen" args="joint_state_controller force_torque_sensor_controller vel_based_pos_traj_controller" />
 
   <!-- load other controller -->
   <node name="ros_control_controller_manager" pkg="controller_manager" type="controller_manager" respawn="false"
     output="screen" args="load pos_based_pos_traj_controller" />
-=======
-    output="screen" args="joint_state_controller force_torque_sensor_controller pos_based_pos_traj_controller" />
-
-  <!-- load other controller -->
-  <node name="ros_control_controller_manager" pkg="controller_manager" type="controller_manager" respawn="false"
-    output="screen" args="load vel_based_pos_traj_controller" />
->>>>>>> 9397f47a
 
   <!-- Convert joint states to /tf tranforms -->
   <node name="robot_state_publisher" pkg="robot_state_publisher" type="robot_state_publisher"/>
