// this is for emacs file handling -*- mode: c++; indent-tabs-mode: nil -*-

// -- BEGIN LICENSE BLOCK ----------------------------------------------
// Copyright 2019 FZI Forschungszentrum Informatik
//
// Licensed under the Apache License, Version 2.0 (the "License");
// you may not use this file except in compliance with the License.
// You may obtain a copy of the License at
//
//     http://www.apache.org/licenses/LICENSE-2.0
//
// Unless required by applicable law or agreed to in writing, software
// distributed under the License is distributed on an "AS IS" BASIS,
// WITHOUT WARRANTIES OR CONDITIONS OF ANY KIND, either express or implied.
// See the License for the specific language governing permissions and
// limitations under the License.
// -- END LICENSE BLOCK ------------------------------------------------

//----------------------------------------------------------------------
/*!\file
 *
 * \author  Tristan Schnell schnell@fzi.de
 * \date    2019-07-25
 *
 */
//----------------------------------------------------------------------

#ifndef UR_RTDE_DRIVER_RTDE_WRITER_H_INCLUDED
#define UR_RTDE_DRIVER_RTDE_WRITER_H_INCLUDED

#include "ur_rtde_driver/rtde/package_header.h"
#include "ur_rtde_driver/rtde/rtde_package.h"
#include "ur_rtde_driver/rtde/data_package.h"
#include "ur_rtde_driver/comm/stream.h"
#include "ur_rtde_driver/queue/readerwriterqueue.h"
#include <thread>

namespace ur_driver
{
namespace rtde_interface
{
/*!
 * \brief The RTDEWriter class offers an abstraction layer to send data to the robot via the RTDE
 * interface. Several simple to use functions to create data packages to send exist, which are
 * then sent to the robot in an additional thread.
 */
class RTDEWriter
{
public:
  RTDEWriter() = delete;
  /*!
   * \brief Creates a new RTDEWriter object using a given URStream and recipe.
   *
   * \param stream The URStream to use for communication with the robot
   * \param recipe The recipe to use for communication
   */
  RTDEWriter(comm::URStream<PackageHeader>* stream, const std::vector<std::string>& recipe);
  ~RTDEWriter() = default;
  /*!
   * \brief Starts the writer thread, which periodically clears the queue to write packages to the
   * robot.
   *
   * \param recipe_id The recipe id to use, so the robot correctly identifies the used recipe
   */
  void init(uint8_t recipe_id);
  /*!
   * \brief The writer thread loop, continually serializing and sending packages to the robot.
   */
  void run();

  /*!
   * \brief Creates a package to request setting a new value for the speed slider.
   *
   * \param speed_slider_fraction The new speed slider fraction as a value between 0.0 and 1.0
   *
   * \returns Success of the package creation
   */
  bool sendSpeedSlider(double speed_slider_fraction);
  /*!
   * \brief Creates a package to request setting a new value for one of the standard digital output pins.
   *
   * \param output_pin The pin to change
   * \param value The new value
   *
   * \returns Success of the package creation
   */
  bool sendStandardDigitalOutput(uint8_t output_pin, bool value);
  /*!
   * \brief Creates a package to request setting a new value for one of the configurable digital output pins.
   *
   * \param output_pin The pin to change
   * \param value The new value
   *
   * \returns Success of the package creation
   */
  bool sendConfigurableDigitalOutput(uint8_t output_pin, bool value);
  /*!
   * \brief Creates a package to request setting a new value for one of the tool output pins.
   *
   * \param output_pin The pin to change
   * \param value The new value
   *
   * \returns Success of the package creation
   */
  bool sendToolDigitalOutput(uint8_t output_pin, bool value);
<<<<<<< HEAD
  bool sendStandardAnalogOutput(uint8_t output_pin, double value);
=======
  /*!
   * \brief Creates a package to request setting a new value for one of the standard analog output pins.
   *
   * \param output_pin The pin to change
   * \param value The new value
   *
   * \returns Success of the package creation
   */
  bool sendStandardAnalogOuput(uint8_t output_pin, double value);
>>>>>>> 3cc9799b

private:
  uint8_t pinToMask(uint8_t pin);
  comm::URStream<PackageHeader>* stream_;
  std::vector<std::string> recipe_;
  uint8_t recipe_id_;
  moodycamel::BlockingReaderWriterQueue<std::unique_ptr<DataPackage>> queue_;
  std::thread writer_thread_;
};

}  // namespace rtde_interface
}  // namespace ur_driver

#endif  // UR_RTDE_DRIVER_RTDE_WRITER_H_INCLUDED<|MERGE_RESOLUTION|>--- conflicted
+++ resolved
@@ -103,9 +103,6 @@
    * \returns Success of the package creation
    */
   bool sendToolDigitalOutput(uint8_t output_pin, bool value);
-<<<<<<< HEAD
-  bool sendStandardAnalogOutput(uint8_t output_pin, double value);
-=======
   /*!
    * \brief Creates a package to request setting a new value for one of the standard analog output pins.
    *
@@ -114,8 +111,7 @@
    *
    * \returns Success of the package creation
    */
-  bool sendStandardAnalogOuput(uint8_t output_pin, double value);
->>>>>>> 3cc9799b
+  bool sendStandardAnalogOutput(uint8_t output_pin, double value);
 
 private:
   uint8_t pinToMask(uint8_t pin);
